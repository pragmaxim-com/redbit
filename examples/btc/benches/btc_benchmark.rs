use syncer::api::{BlockPersistence, BlockProvider};
use syncer::{info, settings};
use std::{env, fs, sync::Arc, time::Duration};

use criterion::{criterion_group, criterion_main, BatchSize, BenchmarkId, Criterion, Throughput};
use btc::block_persistence::BtcBlockPersistence;
use btc::block_provider::BtcBlockProvider;
use btc::btc_client::{BtcBlock, BtcClient};
use btc::config::BitcoinConfig;
<<<<<<< HEAD
use btc::model_v1::Block;
=======
use btc::model_v1::{Block, Height};
>>>>>>> 1440b453
use serde_json;
use redbit::Storage;

fn block_from_file(size: &str, tx_count: usize) -> BtcBlock {
    info!("Getting {} block with {} txs", size, tx_count);
    let path = format!("blocks/{}_block.json", size);
    let file_content = fs::read_to_string(path).expect("Failed to read block file");
    serde_json::from_str(&file_content).expect("Failed to deserialize block from JSON")
}

fn criterion_benchmark(c: &mut Criterion) {
    let app_config = settings::AppConfig::new("config/settings").unwrap();
    let btc_config = BitcoinConfig::new("config/bitcoin").expect("Failed to load Bitcoin configuration");
    let db_name = format!("{}/{}", "btc_indexer", "benchmark");
    let db_path = env::temp_dir().join(&db_name);
    if db_path.exists() {
        info!("Removing existing database directory: {}", db_path.display());
        fs::remove_dir_all(&db_path).unwrap();
    }
    let storage = Arc::new(Storage::init(db_path.clone(), 1).expect("Failed to open database"));

    let btc_client = Arc::new(BtcClient::new(&btc_config).expect("Failed to create Bitcoin client"));
    let fetching_par: usize = app_config.indexer.fetching_parallelism.clone().into();
    let block_provider: Arc<dyn BlockProvider<BtcBlock, Block>> =
        Arc::new(BtcBlockProvider::new(btc_client.clone(), fetching_par).expect("Failed to create block provider"));
    let block_persistence: Arc<dyn BlockPersistence<Block>> = Arc::new(BtcBlockPersistence { storage: Arc::clone(&storage) });
    block_persistence.init().expect("Failed to init block persistence");

<<<<<<< HEAD
    let small_block: BtcBlock = block_from_file("small", 29);
    let avg_block: BtcBlock = block_from_file("avg", 343);
    let huge_block: BtcBlock = block_from_file("huge", 3713);
=======
    info!("Getting small block with 29 txs");
    let small_block = btc_client.get_block_by_height(Height(135204)).unwrap();
    let small_block_json = serde_json::to_string(&small_block).expect("Failed to serialize sample entity to JSON");
    let small_block_file_path = db_path.join("small_block.json");
    fs::write(&small_block_file_path, small_block_json).expect("Failed to write small block to file");
    info!("Getting avg block with 343 txs");
    let avg_block = btc_client.get_block_by_height(Height(217847)).unwrap();
    let avg_block_json = serde_json::to_string(&avg_block).expect("Failed to serialize sample entity to JSON");
    let avg_block_file_path = db_path.join("avg_block.json");
    fs::write(&avg_block_file_path, avg_block_json).expect("Failed to write avg block to file");
    info!("Getting huge block with 3713 txs");
    let huge_block = btc_client.get_block_by_height(Height(908244)).unwrap();
    let huge_block_json = serde_json::to_string(&huge_block).expect("Failed to serialize sample entity to JSON");
    let huge_block_file_path = db_path.join("huge_block.json");
    fs::write(&huge_block_file_path, huge_block_json).expect("Failed to write avg block to file");
>>>>>>> 1440b453

    info!("Initiating processing");
    let processed_small_block = block_provider.process_block(&small_block).expect("Failed to process small_block");
    let processed_avg_block = block_provider.process_block(&avg_block).expect("Failed to process avg_block");
    let processed_huge_block = block_provider.process_block(&huge_block).expect("Failed to process huge_block");

    info!("Initiating indexing");
    let mut group = c.benchmark_group("persistence");
    group.throughput(Throughput::Elements(1));
    group.warm_up_time(Duration::from_millis(100));
    group.measurement_time(Duration::from_millis(1000));
    group.sample_size(85);
    group.bench_function(BenchmarkId::from_parameter("small_block_processing"), |bencher| {
        bencher.iter(|| block_provider.process_block(&small_block).expect("Failed to process small_block"));
    });
    group.sample_size(60);
    group.bench_function(BenchmarkId::from_parameter("avg_block_processing"), |bencher| {
        bencher.iter(|| block_provider.process_block(&avg_block).expect("Failed to process avg_block"));
    });
    group.sample_size(45);
    group.bench_function(BenchmarkId::from_parameter("huge_block_processing"), |bencher| {
        bencher.iter(|| block_provider.process_block(&huge_block).expect("Failed to process huge_block"));
    });

    group.sample_size(20);
    group.bench_function(BenchmarkId::from_parameter("small_block_persistence"), |bencher| {
        bencher.iter_batched_ref(
            || vec![processed_small_block.clone()], // setup once
            |blocks| {
                block_persistence
                    .store_blocks(std::mem::take(blocks))
                    .expect("Failed to persist small_block");
            },
            BatchSize::LargeInput,
        );
    });
    group.sample_size(10);
    group.bench_function(BenchmarkId::from_parameter("avg_block_persistence"), |bencher| {
        bencher.iter_batched_ref(
            || vec![processed_avg_block.clone()], // setup once
            |blocks| {
                block_persistence
                    .store_blocks(std::mem::take(blocks))
                    .expect("Failed to persist avg_block");
            },
            BatchSize::LargeInput,
        );
    });
    group.sample_size(10);
    group.bench_function(BenchmarkId::from_parameter("huge_block_persistence"), |bencher| {
        bencher.iter_batched_ref(
            || vec![processed_huge_block.clone()], // setup once
            |blocks| {
                block_persistence
                    .store_blocks(std::mem::take(blocks))
                    .expect("Failed to persist huge_block");
            },
            BatchSize::LargeInput,
        );
    });

    group.finish();
}

criterion_group!(benches, criterion_benchmark);
criterion_main!(benches);
<|MERGE_RESOLUTION|>--- conflicted
+++ resolved
@@ -7,12 +7,9 @@
 use btc::block_provider::BtcBlockProvider;
 use btc::btc_client::{BtcBlock, BtcClient};
 use btc::config::BitcoinConfig;
-<<<<<<< HEAD
 use btc::model_v1::Block;
-=======
-use btc::model_v1::{Block, Height};
->>>>>>> 1440b453
 use serde_json;
+
 use redbit::Storage;
 
 fn block_from_file(size: &str, tx_count: usize) -> BtcBlock {
@@ -40,27 +37,9 @@
     let block_persistence: Arc<dyn BlockPersistence<Block>> = Arc::new(BtcBlockPersistence { storage: Arc::clone(&storage) });
     block_persistence.init().expect("Failed to init block persistence");
 
-<<<<<<< HEAD
     let small_block: BtcBlock = block_from_file("small", 29);
     let avg_block: BtcBlock = block_from_file("avg", 343);
     let huge_block: BtcBlock = block_from_file("huge", 3713);
-=======
-    info!("Getting small block with 29 txs");
-    let small_block = btc_client.get_block_by_height(Height(135204)).unwrap();
-    let small_block_json = serde_json::to_string(&small_block).expect("Failed to serialize sample entity to JSON");
-    let small_block_file_path = db_path.join("small_block.json");
-    fs::write(&small_block_file_path, small_block_json).expect("Failed to write small block to file");
-    info!("Getting avg block with 343 txs");
-    let avg_block = btc_client.get_block_by_height(Height(217847)).unwrap();
-    let avg_block_json = serde_json::to_string(&avg_block).expect("Failed to serialize sample entity to JSON");
-    let avg_block_file_path = db_path.join("avg_block.json");
-    fs::write(&avg_block_file_path, avg_block_json).expect("Failed to write avg block to file");
-    info!("Getting huge block with 3713 txs");
-    let huge_block = btc_client.get_block_by_height(Height(908244)).unwrap();
-    let huge_block_json = serde_json::to_string(&huge_block).expect("Failed to serialize sample entity to JSON");
-    let huge_block_file_path = db_path.join("huge_block.json");
-    fs::write(&huge_block_file_path, huge_block_json).expect("Failed to write avg block to file");
->>>>>>> 1440b453
 
     info!("Initiating processing");
     let processed_small_block = block_provider.process_block(&small_block).expect("Failed to process small_block");
