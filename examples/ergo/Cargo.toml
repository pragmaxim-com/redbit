--- conflicted
+++ resolved
@@ -10,14 +10,12 @@
 chain = ["redbit/chain"]
 tracing = ["chain/tracing"]
 
-<<<<<<< HEAD
 [[bench]]
 name = "ergo_benchmark"
 harness = false
-=======
+
 [lib]
 doctest = false
->>>>>>> bb7094bc
 
 [dev-dependencies]
 serde_json = "1.0.142"
